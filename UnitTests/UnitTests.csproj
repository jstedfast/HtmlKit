<Project Sdk="Microsoft.NET.Sdk">

  <PropertyGroup>
    <TargetFramework>net8.0</TargetFramework>
    <AssemblyName>UnitTests</AssemblyName>
    <DebugSymbols>true</DebugSymbols>
    <DebugType>Full</DebugType>
    <SignAssembly>true</SignAssembly>
    <DefineConstants Condition=" '$(MonoRuntime)' == 'true' ">$(DefineConstants);MONO</DefineConstants>
    <AssemblyOriginatorKeyFile>..\HtmlKit\htmlkit.snk</AssemblyOriginatorKeyFile>
    <IsPackable>false</IsPackable>
    <ImplicitUsings>enable</ImplicitUsings>
  </PropertyGroup>

  <ItemGroup>
    <Using Include="NUnit.Framework" />
  </ItemGroup>

  <ItemGroup>
    <PackageReference Include="AltCover" Version="9.0.1" />
    <PackageReference Include="Newtonsoft.Json" Version="13.0.3" />
<<<<<<< HEAD
    <PackageReference Include="nunit" Version="4.4.0" />
    <PackageReference Include="NUnit.Analyzers" Version="4.9.2">
=======
    <PackageReference Include="nunit" Version="4.3.2" />
    <PackageReference Include="NUnit.Analyzers" Version="4.10.0">
>>>>>>> 45df86f4
      <PrivateAssets>all</PrivateAssets>
      <IncludeAssets>runtime; build; native; contentfiles; analyzers; buildtransitive</IncludeAssets>
    </PackageReference>
    <PackageReference Include="NUnit.ConsoleRunner" Version="3.20.1" />
    <PackageReference Include="NUnit3TestAdapter" Version="5.1.0">
      <PrivateAssets>all</PrivateAssets>
      <IncludeAssets>runtime; build; native; contentfiles; analyzers; buildtransitive</IncludeAssets>
    </PackageReference>
    <PackageReference Include="Microsoft.NET.Test.Sdk" Version="17.14.1" />
  </ItemGroup>

  <ItemGroup>
    <ProjectReference Include="..\HtmlKit\HtmlKit.csproj" />
  </ItemGroup>

  <ItemGroup>
    <None Include="TestData/*" />
    <None Remove="submit.ps1" />
    <None Remove="test.ps1" />
  </ItemGroup>

</Project><|MERGE_RESOLUTION|>--- conflicted
+++ resolved
@@ -19,13 +19,8 @@
   <ItemGroup>
     <PackageReference Include="AltCover" Version="9.0.1" />
     <PackageReference Include="Newtonsoft.Json" Version="13.0.3" />
-<<<<<<< HEAD
     <PackageReference Include="nunit" Version="4.4.0" />
-    <PackageReference Include="NUnit.Analyzers" Version="4.9.2">
-=======
-    <PackageReference Include="nunit" Version="4.3.2" />
     <PackageReference Include="NUnit.Analyzers" Version="4.10.0">
->>>>>>> 45df86f4
       <PrivateAssets>all</PrivateAssets>
       <IncludeAssets>runtime; build; native; contentfiles; analyzers; buildtransitive</IncludeAssets>
     </PackageReference>
